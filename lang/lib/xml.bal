--- conflicted
+++ resolved
@@ -1,4 +1,4 @@
-// Copyright (c) 2017 WSO2 Inc. (http://www.wso2.org) All Rights Reserved.
+// Copyright (c) 2019 WSO2 Inc. (http://www.wso2.org) All Rights Reserved.
 //
 // WSO2 Inc. licenses this file to you under the Apache License,
 // Version 2.0 (the "License"); you may not use this file except
@@ -17,26 +17,6 @@
 const string XML_NAMESPACE_URI = "http://www.w3.org/XML/1998/namespace";
 const string XMLNS_NAMESPACE_URI = "http://www.w3.org/2000/xmlns/";
 
-public const XML_ELEMENT = "element"; 
-public const XML_SEQUENCE = "sequence"; 
-public const XML_TEXT = "text"; 
-public const XML_COMMENT = "comment"; 
-public const XML_PI = "pi"; 
-public type XMLType XML_ELEMENT | XML_SEQUENCE | XML_TEXT | XML_COMMENT | XML_PI;
-
-type XMLIterator object {
-
-    private xml m;
-
-    public function __init(xml m) {
-        self.m = m;
-    }
-
-    public function next() returns record {|
-        (xml|string) value;
-    |}? = external;
-};
-
 # Returns number of XML items in `x`.
 #
 # + x - xml item
@@ -47,114 +27,11 @@
 #
 # + x - xml item to iterate
 # + return - iterator object
+# A character item is represented by a string of length 1.
+# Other items are represented by xml singletons.
 public function iterator(xml x) returns abstract object {
-    public function next() returns record {|
-        (xml|string) value;
-    |}?;
-    } {
-    XMLIterator xmlIterator = new(x);
-    return xmlIterator;
-}
-
-# Check whether the XML sequence contains only a single element.
-#
-# + x - The xml source
-# + return - Boolean flag indicating whether the XML sequence contains only a single element
-public function isSingleton(xml x) returns boolean = external;
-
-# Check whether the XML sequence is empty.
-#
-# + x - The xml source
-# + return - Boolean flag indicating whether the XML sequence is empty
-public function isEmpty(xml x) returns boolean = external;
-
-# Get all the items that are of element type in an XML sequence.
-#
-# + x - The xml source
-# + return - All the elements-type items in the given XML sequence
-public function elements(xml x) returns xml = external;
-
-# Get all the items that are of element type, and matches the given qualified name, in an XML sequence.
-#
-# + x - The xml source
-# + qname - Qualified name of the element
-# + return - All the elements-type items in the given XML sequence, that matches the qualified name
-public function select(xml x, string qname) returns xml = external;
-
-# Get the type of a XML as a string. If the XML is singleton, type can be one of 'element', 'text', 'comment' or 'pi'.
-# Returns an empty string if the XML is not a singleton.
-#
-# + x - The xml source
-# + return - Type of the XML as a string
-public function getItemType(xml x) returns XMLType = external;
-
-# Get the fully qualified name of the element as a string. Returns an empty string if the XML is not a singleton.
-#
-# + x - The xml source
-# + return - Qualified name of the XML as a string
-public function getElementName(xml x) returns string = external;
-
-# Get the text value of a XML. If the XML is a sequence, concatenation of the text values of the members of the
-# sequence is returned. If the XML is an element, then the text value of the sequence of children is returned. If
-# the XML is a text item, then the text is returned. Otherwise, an empty string is returned.
-#
-# + x - The xml source
-# + return - Text value of the xml
-public function getTextValue(xml x) returns string = external;
-
-# Make a deep copy of an XML.
-#
-# + x - The xml source
-# + return - A Copy of the XML
-public function copy(xml x) returns xml = external;
-
-# Strips any text items from an XML sequence that are all whitespace.
-#
-# + x - The xml source
-# + return - Striped sequence
-public function strip(xml x) returns xml = external;
-
-# Slice and return a subsequence of the an XML sequence.
-#
-# + x - The xml source
-# + startIndex - Start index, inclusive
-# + endIndex - End index, exclusive
-# + return - Sliced sequence
-public function slice(xml x, int startIndex, int endIndex) returns xml = external;
-
-# Sets the attributes to the provided attributes map.
-#
-# + x - The xml source
-# + attributes - Attributes map
-public function setAttributes(xml x, map<any> attributes) = external;
-
-# Searches in children recursively for elements matching the qualified name and returns a sequence containing them
-# all. Does not search within a matched result.
-#
-# + x - The xml source
-# + qname - Qualified name of the element
-# + return - All the descendants that matches the given qualified name, as a sequence
-public function selectDescendants(xml x, string qname) returns xml = external;
-
-# Remove an attribute from an XML.
-#
-# + x - The xml source
-# + qname - Qualified name of the attribute
-public function removeAttribute(xml x, string qname) = external;
-
-# Append children to an XML if its an element type XML. Error otherwise.
-# New children will be appended at the end of the existing children.
-#
-# + x - The xml source
-# + children - children
-public function appendChildren(xml x, xml children) = external;
-
-# Remove children matching the given name from an XML. This operation has no effect
-# if the XML is not an element type XML.
-#
-# + x - The xml source
-# + qname - Namespace qualified name of the children to be removed
-public function removeChildren(xml x, string qname) = external;
+    public next() returns record {| (xml|string) value; |}?;
+} = external;
 
 # Concatenate all the `xs`. Empty xml sequence if empty.
 #
@@ -249,9 +126,7 @@
 # + name - element name
 # + children - children of element
 # + return - new xml element
-// todo: 2nd arg should be xml children = concat()
-// https://github.com/ballerina-platform/ballerina-lang/issues/16953
-public function createElement(string name, xml children) returns Element = external;
+public function createElement(string name, xml children = concat()) returns Element = external;
 
 # Creates a processing instruction with the specified `target` and `content`.
 #
@@ -267,6 +142,30 @@
 # + return - xml comment element
 public function createComment(string content) returns Comment = external;
 
+# Returns a subsequence of x.
+#
+# + x - The xml source
+# + startIndex - Start index, inclusive
+# + endIndex - End index, exclusive
+# + return - Sliced sequence
+public function slice(xml x, int startIndex, int endIndex = x.length()) returns xml = external;
+
+# Strips any text items from an XML sequence that are all whitespace.
+# Removes comments, processing instructions and text chunks that are all white space.
+# After removal of comments and processing instructions, the text is grouped into
+# the biggest possible chunks (i.e. only elements cause division into multiple chunks)
+# and a chunk is removed only if the entire chunk is whitespace.
+#
+# + x - The xml source
+# + return - Striped sequence
+public function strip(xml x) returns xml = external;
+
+# Returns a new xml sequence that contains just the element items of `x`
+# 
+# + x - The xml source
+# + return - All the elements-type items in the given XML sequence
+public function elements(xml x) returns xml = external;
+
 // Functional programming methods
 
 # For xml sequence returns the result of applying function `func` to each member of sequence `item`.
@@ -277,16 +176,11 @@
 # + return - new xml value containing result of applying function `func` to each child or `item`
 public function map(xml x, function(xml|string item) returns xml|string func) returns xml = external;
 
-<<<<<<< HEAD
-// Functional programming methods
-public function map(xml x, function(xml|string item) returns xml|string func) returns xml = external;
-=======
 # For xml sequence apply the `func` to children of `item`.
 # For xml element apply the `func` to `item`.
 #
 # + x - the xml value
 # + func - a function to apply to each child or `item`
->>>>>>> 485cee5f
 public function forEach(xml x, function(xml|string item) returns () func) = external;
 
 # For xml sequence returns a new xml sequence constructed from children of `x` for which `func` returns true.
@@ -302,4 +196,4 @@
 #
 # + s - string representation of xml
 # + return - parsed xml value or error
-public function fromString(string s) returns xml|error = external;+public function fromString(string s) returns xml|error = external;
